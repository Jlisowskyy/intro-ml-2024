h11~=0.14.0
pip~=24.2
PyYAML~=6.0.2
typing_extensions~=4.12.2
sniffio~=1.3.1
click~=8.1.7
uvloop~=0.20.0
fastapi~=0.115.0
starlette~=0.38.6
pydantic~=2.9.2
pydantic_core~=2.23.4
websockets~=13.1
anyio~=4.6.0
uvicorn~=0.31.0
httptools~=0.6.1
watchfiles~=0.24.0
annotated-types~=0.7.0
python-multipart
numpy==1.24.2
matplotlib==3.7.1
librosa
pillow
soundfile
pylint
fastapi[standard]
<<<<<<< HEAD
wave
numpy
matplotlib
scipy
=======
>>>>>>> 27d2cde3
<|MERGE_RESOLUTION|>--- conflicted
+++ resolved
@@ -23,10 +23,5 @@
 soundfile
 pylint
 fastapi[standard]
-<<<<<<< HEAD
 wave
-numpy
-matplotlib
-scipy
-=======
->>>>>>> 27d2cde3
+scipy