--- conflicted
+++ resolved
@@ -1,4 +1,3 @@
-<<<<<<< HEAD
 # Project-specific
 # audio data folder
 datasets/*
@@ -6,11 +5,11 @@
 
 # torch models
 *.pth
-=======
-# Created by the program dynamically
+
 uploaded_files/
 test.wav
->>>>>>> 97859b11
+
+# Created by the program dynamically
 
 # Byte-compiled / optimized / DLL files
 __pycache__/
