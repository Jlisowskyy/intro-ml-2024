--- conflicted
+++ resolved
@@ -97,11 +97,7 @@
 TEST_CASES: dict[str, Callable[[], None]] = {
     "wav": test_wav.manual_test,
     "pytest": run_pytest,
-<<<<<<< HEAD
-    "denoise": test_denoise.test_denoise_manual,
-=======
     "denoise": test_denoise.denoise_test_manual,
->>>>>>> 3fd76533
     "normalize": test_normalize.manual_test,
     "cut_wav": test_cut_wav.manual_test,
     "cnn": test_cnn.manual_test_cnn,
