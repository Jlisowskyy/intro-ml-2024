--- conflicted
+++ resolved
@@ -11,21 +11,13 @@
 from scipy.signal import butter, sosfilt
 import numpy as np
 from src.audio.audio_data import AudioData
-<<<<<<< HEAD
-from src.constants import DENOISE_FREQ_HIGH_CUT, DENOISE_FREQ_LOW_CUT, DenoiseType
-=======
-from src.audio.denoise import denoise
-
->>>>>>> 20e14122
+from src.constants import DENOISE_FREQ_HIGH_CUT, DENOISE_FREQ_LOW_CUT, DENOISE_NYQUIST_COEFFICIENT
 
 class AudioCleaner:
     """
     A class used to clean audio data as part of a machine learning pipeline.
     """
-
-<<<<<<< HEAD
-    denoise_type = DenoiseType.BASIC
-    def __init__(self, denoise_type: DenoiseType = DenoiseType.BASIC) -> None:
+    def __init__(self) -> None:
         """
         Initializes the AudioCleaner.
 
@@ -35,65 +27,52 @@
         Returns:
         None
         """
-        self.denoise_type = denoise_type
+        return
 
     @staticmethod
-    def denoise(chunk: np.ndarray, fs: float,
-        denoise_type: DenoiseType = DenoiseType.BASIC) -> np.ndarray:
+    def denoise(audio_data: AudioData,
+                lowcut: float = DENOISE_FREQ_LOW_CUT,
+                highcut: float = DENOISE_FREQ_HIGH_CUT) -> AudioData:
         """
         Denoise the given audio chunk using the specified denoise type.
 
-        :param chunk: Audio chunk (numpy array) to be denoised
-        :param fs: Sampling rate (frame rate in Hz)
-        :param denoise_type: Type of denoising to perform
+        :param audio_data: Audio data to be denoised
+        :param lowcut: Lower bound of the frequency range (Hz)
+        :param highcut: Upper bound of the frequency range (Hz)
+
         :return: Denoised chunk of audio data
         """
 
-        assert chunk.dtype in (np.float32, np.float64)
-        if denoise_type == DenoiseType.BASIC:
-            return AudioCleaner.denoise_basic(chunk, fs)
+        # assert audio_data.audio_signal.dtype in (np.float32, np.float64)
 
-        raise ValueError(f"Unsupported denoise type: {denoise_type}")
+        return AudioCleaner.butter_bandpass(audio_data, lowcut, highcut)
 
     @staticmethod
-    def denoise_basic(chunk: np.ndarray, fs: float) -> np.ndarray:
-        """
-        Perform basic denoising by applying a bandpass filter to the chunk of audio data.
-
-        :param chunk: Audio chunk (numpy array) to be denoised
-        :param fs: Sampling rate (frame rate in Hz)
-        :return: Filtered chunk of audio data
-        """
-
-        sos = AudioCleaner.butter_bandpass(DENOISE_FREQ_LOW_CUT, DENOISE_FREQ_HIGH_CUT, fs)
-        filtered_chunk = sosfilt(sos, chunk)
-
-        return filtered_chunk
-
-    @staticmethod
-    def butter_bandpass(lowcut: float, highcut: float, fs: float, order: int = 6) -> any:
+    def butter_bandpass(audio_data: AudioData, lowcut: float, highcut: float,
+                        order: int = 6) -> AudioData:
         """
         Create a bandpass filter to allow frequencies within a specified range and block others.
 
+        :param audio_data: Audio data to be filtered
         :param lowcut: Lower bound of the frequency range (Hz)
         :param highcut: Upper bound of the frequency range (Hz)
-        :param fs: Sampling rate (frame rate in Hz)
         :param order: Order of the filter
-        :return: Second-order sections for the bandpass filter
+        :return: Filtered audio data
         """
 
-        nyquist = 0.5 * fs
+        nyquist = DENOISE_NYQUIST_COEFFICIENT * audio_data.sample_rate
         low = lowcut / nyquist
         high = highcut / nyquist
         if low <= 0 or high >= 1:
             raise ValueError(
                 f"Invalid critical frequencies: low={low}, high={high}. Ensure 0 < low < high < 1.")
+
         sos = butter(order, [low, high], analog=False, btype='band', output='sos')
+        filtered_signal = sosfilt(sos, audio_data.audio_signal)
+        audio_data.audio_signal = filtered_signal
 
-        return sos
+        return audio_data
 
-=======
->>>>>>> 20e14122
     # pylint: disable=unused-argument
     def fit(self, x_data: list[AudioData], y_data: list[int] = None):
         """
@@ -120,9 +99,8 @@
         x_data (array-like): Output data - list of cleaned AudioData objects.
         """
         for audio_data in x_data:
-            audio_data.audio_signal = AudioCleaner.denoise(
-                audio_data.audio_signal,
-                audio_data.sample_rate
+            audio_data = AudioCleaner.denoise(
+                audio_data
             )
 
         return x_data