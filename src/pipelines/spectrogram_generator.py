--- conflicted
+++ resolved
@@ -1,11 +1,8 @@
 """
-<<<<<<< HEAD
-Autho: Michał Kwiatkowski
-=======
->>>>>>> 89fb83ef
+Author: Michał Kwiatkowski
 
 This module contains the SpectrogramGenerator class, which provides functionality
-for generating mel-frequency and normal spectrogram's from audio data.
+for generating mel-frequency spectrograms from audio data.
 """
 from io import BytesIO
 
@@ -109,51 +106,6 @@
 
     return image_array
 
-
-def gen_spectrogram(audio_data: np.array, sample_rate: int,
-                    show_axis: bool = False, width: int = 400, height: int = 300) -> np.array:
-    """
-    Generates a normal spectrogram from audio data.
-
-    Args:
-        audio_data (np.array): Input audio signal as a NumPy array.
-        sample_rate (int): Sample rate of the audio signal.
-        show_axis (bool, optional): If True, display axes on the plot. Defaults to False.
-        width (int, optional): Width of the output image in pixels. Defaults to 400.
-        height (int, optional): Height of the output image in pixels.
-
-    Returns:
-        np.array: NumPy array representing the spectrogram image.
-    """
-    dpi = 100
-    s = librosa.stft(audio_data, n_fft=4096, hop_length=512)
-    s_db = librosa.amplitude_to_db(np.abs(s), ref=np.max)
-
-    fig, ax = plt.subplots(figsize=(width / dpi, height / dpi), dpi=dpi)
-
-    if show_axis:
-        img = librosa.display.specshow(s_db, sr=sample_rate, x_axis='time', y_axis='log', ax=ax)
-        plt.colorbar(img, format='%+2.0f dB')
-        plt.title('Spectrogram')
-    else:
-        img = librosa.display.specshow(s_db, sr=sample_rate, ax=ax)
-        plt.axis('off')
-        plt.tight_layout(pad=0)
-        plt.subplots_adjust(left=0, right=1, top=1, bottom=0)
-
-    buf = BytesIO()
-    fig.savefig(buf, format='png', bbox_inches='tight', pad_inches=0)
-    buf.seek(0)
-
-    image = Image.open(buf).convert('RGB')
-    image_array = np.array(image)
-
-    buf.close()
-    plt.close(fig)
-
-    return image_array
-
-
 def save_spectrogram(spectrogram: np.ndarray, file_path: str):
     """
     Saves a spectrogram image to a file.
