"""
Author: Michał Kwiatkowski

This module contains the Classifier class, which provides functionality
for fitting a model and making predictions based on audio data.
"""

import torch

from src.cnn.cnn import BasicCNN


class Classifier:
    """
    A simple classifier for predicting labels from audio data.

    This class provides methods to fit the model using training data and
    to predict labels for new data inputs.
    """

    def __init__(self, model: BasicCNN):
        """
        Initializes the Classifier instance.
        """

        self.model = model
        self.device = torch.device('cuda' if torch.cuda.is_available() else 'cpu')
        self.model.to(self.device)

    # pylint: disable=unused-argument
<<<<<<< HEAD
    def fit(self, x_data: list[torch.Tensor], y_data: list[int]):
=======
    def fit(self, x_data: list[np.ndarray], y_data: list[int]):
>>>>>>> 20e14122
        """
        Fit the classifier to the training data.

        Args:
<<<<<<< HEAD
            x_data (list[torch.Tensor]): A list of input data arrays (features).
=======
            x_data (list[np.ndarray]): A list of input data arrays (features).
>>>>>>> 20e14122
            y_data (list[int]): A list of labels corresponding to the input data.

        Returns:
            self: Returns an instance of the fitted classifier.
        """
        return self

<<<<<<< HEAD
    def predict(self, x_data: list[torch.Tensor]) -> list[int]:
=======
    def predict(self, x_data: list[np.ndarray]) -> np.ndarray:
>>>>>>> 20e14122
        """
        Predict labels for the given input data.

        Args:
<<<<<<< HEAD
            x_data (list[torch.Tensor]): A list of input data arrays (features) 
=======
            x_data (list[np.ndarray]): A list of input data arrays (features) 
>>>>>>> 20e14122
            to predict labels for.

        Returns:
            list[int]: A list of predicted labels.
        """

        predictions = []

        with torch.no_grad():
            for tens in x_data:
                tens = tens.to(self.device)

                prediction = self.model(tens)
                predicted_label = prediction.argmax(1).item()
                predictions.append(predicted_label)

        return predictions<|MERGE_RESOLUTION|>--- conflicted
+++ resolved
@@ -28,20 +28,12 @@
         self.model.to(self.device)
 
     # pylint: disable=unused-argument
-<<<<<<< HEAD
     def fit(self, x_data: list[torch.Tensor], y_data: list[int]):
-=======
-    def fit(self, x_data: list[np.ndarray], y_data: list[int]):
->>>>>>> 20e14122
         """
         Fit the classifier to the training data.
 
         Args:
-<<<<<<< HEAD
             x_data (list[torch.Tensor]): A list of input data arrays (features).
-=======
-            x_data (list[np.ndarray]): A list of input data arrays (features).
->>>>>>> 20e14122
             y_data (list[int]): A list of labels corresponding to the input data.
 
         Returns:
@@ -49,20 +41,12 @@
         """
         return self
 
-<<<<<<< HEAD
     def predict(self, x_data: list[torch.Tensor]) -> list[int]:
-=======
-    def predict(self, x_data: list[np.ndarray]) -> np.ndarray:
->>>>>>> 20e14122
         """
         Predict labels for the given input data.
 
         Args:
-<<<<<<< HEAD
             x_data (list[torch.Tensor]): A list of input data arrays (features) 
-=======
-            x_data (list[np.ndarray]): A list of input data arrays (features) 
->>>>>>> 20e14122
             to predict labels for.
 
         Returns:
