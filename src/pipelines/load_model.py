--- conflicted
+++ resolved
@@ -6,11 +6,7 @@
 """
 
 import torch
-<<<<<<< HEAD
 from ..cnn.cnn import BasicCNN
-=======
-from src.cnn.cnn import TutorialCNN
->>>>>>> 4a98eede
 
 def load_model(model_file_path: str) -> BasicCNN:
     """
@@ -26,18 +22,13 @@
         BasicCNN: An instance of the BasicCNN model with loaded weights, 
         ready for inference.
     """
-<<<<<<< HEAD
-    cnn = BasicCNN()
-    cnn.load_state_dict(torch.load(model_file_path))
-=======
     if torch.cuda.is_available():
         device = 'cuda'
     else:
         device = 'cpu'
 
-    cnn = TutorialCNN()
+    cnn = BasicCNN()
     cnn.load_state_dict(torch.load(model_file_path, map_location=torch.device(device),
                                    weights_only=True))
->>>>>>> 4a98eede
     cnn.eval()  # Set the model to evaluation mode
     return cnn