--- conflicted
+++ resolved
@@ -5,11 +5,6 @@
 """
 
 import argparse
-<<<<<<< HEAD
-=======
-import os
-import random
->>>>>>> 20e14122
 
 import matplotlib.pyplot as plt
 import soundfile as sf
@@ -20,15 +15,6 @@
 from src.pipelines.audio_cleaner import AudioCleaner
 from src.helper_scripts.spectrogram_from_npy import get_random_file_path
 
-<<<<<<< HEAD
-=======
-
-def get_random_audio_path(dir_path: str) -> str:
-    """
-    Gets a random audio file path from a directory.
-    Args:
-        dir_path (str): path to direstory with audio files
->>>>>>> 20e14122
 
 
 
@@ -69,15 +55,8 @@
             transformation_pipeline.fit([audio_data])
             audio_data = transformation_pipeline.transform([audio_data])[0]
 
-<<<<<<< HEAD
 
         spectrogram = gen_spectrogram(audio_data, mel, show_axis)
-=======
-        if mel:
-            spectrogram = gen_mel_spectrogram(audio_data, show_axis)
-        else:
-            spectrogram = gen_spectrogram(audio_data, show_axis)
->>>>>>> 20e14122
 
         if output_path:
             splited_path = output_path.split(".")
