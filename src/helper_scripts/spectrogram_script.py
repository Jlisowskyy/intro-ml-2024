"""
Author: Jakub Pietrzak, 2024

Modul for generating spectrograms and showing/saving it
"""

import argparse

import matplotlib.pyplot as plt
import soundfile as sf
from sklearn.pipeline import Pipeline

from src.audio.audio_data import AudioData
<<<<<<< HEAD
from src.pipelines.audio_cleaner import AudioCleaner
from src.pipelines.spectrogram_generator import SpectrogramGenerator
=======
from src.audio.spectrogram import gen_spectrogram, save_spectrogram
from src.pipelines.audio_cleaner import AudioCleaner
from src.helper_scripts.spectrogram_from_npy import get_random_file_path
>>>>>>> ab9f349a




def process(sound_path: str = "", directory: str = "", number_of_samples: int = 1,
            output_path: str = None, show: bool = False,
            mel: bool = False, clean_data: bool = False, show_axis: bool = False):
    # pylint: disable=too-many-locals
    """
    Process function that processes the audio file, generates a spectrogram, and optionally
    cleans the data.

    Args:
        sound_path (str): Path to the audio file.
        directory (str): Path to the directory with audio files to generate randomly.
        number_of_samples (int): Number of samples to generate.
        output_path (str): Optional output path for the spectrogram image.
        show (bool): Flag to show the spectrogram using matplotlib.
        mel (bool): Flag to generate a mel-frequency spectrogram.
        clean_data (bool): Flag to clean and normalize the audio data.
        show_axis (bool): Flag to show axis on the spectrogram plot.
    """
    if  not isinstance(number_of_samples, int) or number_of_samples < 1:
        number_of_samples=1

    for i in range(number_of_samples):
        new_sound_path = sound_path
        if sound_path == "" or sound_path is None:
            new_sound_path = get_random_file_path(directory, ".wav")
        print(new_sound_path)

        data, samplerate = sf.read(new_sound_path)
        audio_data = AudioData(data, samplerate)

        if clean_data:
            transformation_pipeline = Pipeline(steps=[
                ('AudioCleaner', AudioCleaner())
            ])
            transformation_pipeline.fit([audio_data])
            audio_data = transformation_pipeline.transform([audio_data])[0]

<<<<<<< HEAD
        if mel:
            spectrogram = SpectrogramGenerator.gen_mel_spectrogram(audio_data.audio_signal,
                                            audio_data.sample_rate, show_axis)
        else:
            spectrogram = SpectrogramGenerator.gen_spectrogram(audio_data.audio_signal,
                                          audio_data.sample_rate, show_axis)
=======

        spectrogram = gen_spectrogram(audio_data, mel, show_axis)
>>>>>>> ab9f349a

        # pylint: disable=line-too-long
        if output_path:
            splited_path=output_path.split(".")
            SpectrogramGenerator.save_spectrogram(spectrogram, splited_path[0]+str(i)+"."+splited_path[1])

        if show:
            plt.imshow(spectrogram)
            plt.axis('off')
            plt.subplots_adjust(left=0, right=1, top=1, bottom=0)
            plt.show()


def main(argv: list[str]) -> None:
    """
    Main function that parses command line arguments and runs the processing.

    Args:
        argv (List[str]): List of command line arguments.
    """
    parser = argparse.ArgumentParser(description="Generates a spectrogram from an audio file.")
    parser.add_argument("--file_path", '-f', type=str, help="Path to the audio file.")
    parser.add_argument('--number', '-n', type=int,
                        help='number of samples')
    parser.add_argument('--directory', '-d', type=str,
                        help='Path to the directory with audio files.')
    parser.add_argument('--output', '-o', type=str,
                        help='Optional output file path for the spectrogram.')
    parser.add_argument('--show', '-s', action='store_true',
                        help='Show the spectrogram after generation.')
    parser.add_argument('--clean', '-c', action='store_true',
                        help='Clean and normalize the audio data.')
    parser.add_argument('--mel', '-m', action='store_true',
                        help='Generate a mel-frequency spectrogram.')
    parser.add_argument('--show_axis', '-a', action='store_true',
                        help='Show axis on the spectrogram plot.')

    args = parser.parse_args(argv)
    process(args.file_path, args.directory, args.number, args.output, args.show, args.mel,
            args.clean, args.show_axis)<|MERGE_RESOLUTION|>--- conflicted
+++ resolved
@@ -11,16 +11,9 @@
 from sklearn.pipeline import Pipeline
 
 from src.audio.audio_data import AudioData
-<<<<<<< HEAD
+from src.helper_scripts.spectrogram_from_npy import get_random_file_path
 from src.pipelines.audio_cleaner import AudioCleaner
 from src.pipelines.spectrogram_generator import SpectrogramGenerator
-=======
-from src.audio.spectrogram import gen_spectrogram, save_spectrogram
-from src.pipelines.audio_cleaner import AudioCleaner
-from src.helper_scripts.spectrogram_from_npy import get_random_file_path
->>>>>>> ab9f349a
-
-
 
 
 def process(sound_path: str = "", directory: str = "", number_of_samples: int = 1,
@@ -41,8 +34,8 @@
         clean_data (bool): Flag to clean and normalize the audio data.
         show_axis (bool): Flag to show axis on the spectrogram plot.
     """
-    if  not isinstance(number_of_samples, int) or number_of_samples < 1:
-        number_of_samples=1
+    if not isinstance(number_of_samples, int) or number_of_samples < 1:
+        number_of_samples = 1
 
     for i in range(number_of_samples):
         new_sound_path = sound_path
@@ -60,22 +53,12 @@
             transformation_pipeline.fit([audio_data])
             audio_data = transformation_pipeline.transform([audio_data])[0]
 
-<<<<<<< HEAD
-        if mel:
-            spectrogram = SpectrogramGenerator.gen_mel_spectrogram(audio_data.audio_signal,
-                                            audio_data.sample_rate, show_axis)
-        else:
-            spectrogram = SpectrogramGenerator.gen_spectrogram(audio_data.audio_signal,
-                                          audio_data.sample_rate, show_axis)
-=======
-
-        spectrogram = gen_spectrogram(audio_data, mel, show_axis)
->>>>>>> ab9f349a
+        spectrogram = SpectrogramGenerator.gen_spectrogram(audio_data, mel, show_axis)
 
         # pylint: disable=line-too-long
         if output_path:
-            splited_path=output_path.split(".")
-            SpectrogramGenerator.save_spectrogram(spectrogram, splited_path[0]+str(i)+"."+splited_path[1])
+            split_path=output_path.split(".")
+            SpectrogramGenerator.save_spectrogram(spectrogram, split_path[0]+str(i)+"."+split_path[1])
 
         if show:
             plt.imshow(spectrogram)
