--- conflicted
+++ resolved
@@ -36,15 +36,9 @@
             raise FileNotFoundError("No `.wav` files found in the directory or its subdirectories.")
         dir_path = os.path.join(dir_path, random.choice(subdirectories))
 
-<<<<<<< HEAD
-# pylint: disable=line-too-long
-def process(sound_path: str = "", directory: str = "", number_of_samples: int = 1, output_path:
-            str = None, show: bool = False,
-=======
 
 def process(sound_path: str = "", directory: str = "", number_of_samples: int = 1,
             output_path: str = None, show: bool = False,
->>>>>>> 20e14122
             mel: bool = False, clean_data: bool = False, show_axis: bool = False):
     # pylint: disable=too-many-locals
     """
@@ -79,25 +73,16 @@
             audio_data = transformation_pipeline.transform([audio_data])[0]
 
         if mel:
-<<<<<<< HEAD
             spectrogram = SpectrogramGenerator.gen_mel_spectrogram(audio_data.audio_signal,
                                             audio_data.sample_rate, show_axis)
         else:
             spectrogram = SpectrogramGenerator.gen_spectrogram(audio_data.audio_signal,
                                           audio_data.sample_rate, show_axis)
 
+        # pylint: disable=line-too-long
         if output_path:
             splited_path=output_path.split(".")
             SpectrogramGenerator.save_spectrogram(spectrogram, splited_path[0]+str(i)+"."+splited_path[1])
-=======
-            spectrogram = gen_mel_spectrogram(audio_data, show_axis)
-        else:
-            spectrogram = gen_spectrogram(audio_data, show_axis)
-
-        if output_path:
-            splited_path = output_path.split(".")
-            save_spectrogram(spectrogram, splited_path[0] + str(i) + "." + splited_path[1])
->>>>>>> 20e14122
 
         if show:
             plt.imshow(spectrogram)
