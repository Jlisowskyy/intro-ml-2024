"""
Author: Jakub Pietrzak, 2024

Modul for generating rgb histgram of spectrogram 
"""

<<<<<<< HEAD
import os
import sys
import argparse
import shutil
=======
import matplotlib.pyplot as plt
>>>>>>> 20e14122
import numpy as np
import soundfile as sf
import matplotlib.pyplot as plt
from PIL import Image

<<<<<<< HEAD
from src.audio.audio_data import AudioData
from src.audio.spectrogram import gen_spectrogram, save_spectrogram
from src.helper_scripts.spectrogram_script import get_random_audio_path


WORKING_DIR = os.path.dirname(os.path.abspath(__file__))+"/temp_data"
=======
from src.constants import HELPER_SCRIPTS_HISTOGRAM_ALPHA, HELPER_SCRIPTS_HISTOGRAM_N_BINS

>>>>>>> 20e14122

def generate_rgb_histogram(spectrogram_path: str) -> None:
    """
    Generate and display the RGB histogram of a spectrogram image.

    This function reads an image from the given path, extracts the RGB channels,
    and plots a histogram for each color channel (Red, Green, and Blue). The 
    histograms represent the distribution of pixel intensities in each channel.

    Args:
        spectrogram_path (str): Path to the spectrogram image file (e.g., .png, .jpg).

    Returns:
        None: This function does not return any value. It only displays the histogram.
    """
    print("Generating RGB histogram of the spectrogram: ", spectrogram_path)
    image = Image.open(spectrogram_path)
    image_array = np.array(image)

    r_channel = image_array[:, :, 0].flatten()
    g_channel = image_array[:, :, 1].flatten()
    b_channel = image_array[:, :, 2].flatten()

    plt.figure(figsize=(10, 5))
    plt.hist(r_channel, bins=HELPER_SCRIPTS_HISTOGRAM_N_BINS, color='red',
             alpha=HELPER_SCRIPTS_HISTOGRAM_ALPHA, label='Red Channel')
    plt.hist(g_channel, bins=HELPER_SCRIPTS_HISTOGRAM_N_BINS, color='green',
             alpha=HELPER_SCRIPTS_HISTOGRAM_ALPHA, label='Green Channel')
    plt.hist(b_channel, bins=HELPER_SCRIPTS_HISTOGRAM_N_BINS, color='blue',
             alpha=HELPER_SCRIPTS_HISTOGRAM_ALPHA, label='Blue Channel')

    plt.title('RGB Histogram')
    plt.xlabel('Pixel Intensity')
    plt.ylabel('Frequency')
    plt.legend()
    plt.show()



def create_spectrogram_from_audio_file(audio_file: str) -> str:
    """
    Creates a spectrogram from an audio file and saves it as a PNG image.

    Args:
        audio_file (str): Path to the input audio file.

    Returns:
        str: Path to the saved spectrogram image.
    """
    data, samplerate = sf.read(audio_file)
    audio_data = AudioData(data, samplerate)
    spectrogram = gen_spectrogram(audio_data, mel=True)
    output_filename = f"{os.path.splitext(os.path.basename(audio_file))[0]}.png"
    output_path = os.path.join(WORKING_DIR, output_filename)
    save_spectrogram(spectrogram, output_path)
    return output_path


def process_path_and_generate_rgb_histogram(path: str, number: int = 1) -> None:
    """
    Processes the given path to generate and display RGB histograms of spectrograms.
    
    If `path` is a directory, generates histograms for `number` random audio files.
    If `path` is a spectrogram image, generates a histogram directly.
    If `path` is an audio file, generates a histogram from its spectrogram.

    Args:
        path (str): Path to a directory, spectrogram file (.jpg/.png), or audio file (.wav).
        number (int): Number of spectrograms to generate from audio files (default is 1).

    Returns:
        None: Displays RGB histograms of spectrograms directly.
    """
    if not os.path.exists(path):
        raise ValueError(f"The specified path does not exist: {path}")

    if os.path.isdir(path):
        for _ in range(number):
            file_path = get_random_audio_path(path)
            spectrogram_path=create_spectrogram_from_audio_file(file_path)
            generate_rgb_histogram(spectrogram_path)

    elif path.endswith(('.jpg', '.png')):
        generate_rgb_histogram(path)
    elif path.endswith('.wav'):
        spectrogram_path = create_spectrogram_from_audio_file(path)
        generate_rgb_histogram(spectrogram_path)
    else:
        raise ValueError(f"Unsupported file type for path: {path}")



def main(args: list[str]) -> None:
    """
    Script entry point.

    Args:
        args (list[str]): Command-line arguments.

    The script processes a given path which could be:
    - A directory containing audio files.
    - A spectrogram file (e.g., .jpg, .png).
    - An audio file (e.g., .wav).

    Options:
        -n, --number: Number of samples to generate (applicable for directories).
    """
    parser = argparse.ArgumentParser(description="Generate RGB histogram of the spectrogram")
    parser.add_argument("path", type=str,
                        help="Path to a directory, spectrogram file, or audio file")
    parser.add_argument("-n", "--number",
                        type=int, help="Number of samples to generate (for directories)")

    parsed_args = parser.parse_args(args)

    path = parsed_args.path
    number = parsed_args.number or 1

    os.makedirs(WORKING_DIR, exist_ok=True)
    process_path_and_generate_rgb_histogram(path, number)
    shutil.rmtree(WORKING_DIR)

<<<<<<< HEAD


if __name__ == "__main__":
    main(sys.argv[1:])
=======
    spectrogram_path = args[0]
    generate_rgb_histogram(spectrogram_path)
>>>>>>> 20e14122
<|MERGE_RESOLUTION|>--- conflicted
+++ resolved
@@ -4,30 +4,23 @@
 Modul for generating rgb histgram of spectrogram 
 """
 
-<<<<<<< HEAD
 import os
 import sys
 import argparse
 import shutil
-=======
-import matplotlib.pyplot as plt
->>>>>>> 20e14122
 import numpy as np
 import soundfile as sf
 import matplotlib.pyplot as plt
 from PIL import Image
 
-<<<<<<< HEAD
+from src.constants import HELPER_SCRIPTS_HISTOGRAM_ALPHA, HELPER_SCRIPTS_HISTOGRAM_N_BINS
+
 from src.audio.audio_data import AudioData
 from src.audio.spectrogram import gen_spectrogram, save_spectrogram
 from src.helper_scripts.spectrogram_script import get_random_audio_path
 
 
 WORKING_DIR = os.path.dirname(os.path.abspath(__file__))+"/temp_data"
-=======
-from src.constants import HELPER_SCRIPTS_HISTOGRAM_ALPHA, HELPER_SCRIPTS_HISTOGRAM_N_BINS
-
->>>>>>> 20e14122
 
 def generate_rgb_histogram(spectrogram_path: str) -> None:
     """
@@ -150,12 +143,7 @@
     process_path_and_generate_rgb_histogram(path, number)
     shutil.rmtree(WORKING_DIR)
 
-<<<<<<< HEAD
 
 
 if __name__ == "__main__":
-    main(sys.argv[1:])
-=======
-    spectrogram_path = args[0]
-    generate_rgb_histogram(spectrogram_path)
->>>>>>> 20e14122
+    main(sys.argv[1:])