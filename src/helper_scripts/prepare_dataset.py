--- conflicted
+++ resolved
@@ -10,25 +10,14 @@
 import numpy as np
 from tqdm import tqdm
 
-<<<<<<< HEAD
-import src.constants
 from src.audio import detect_speech
-from src.audio.audio_data import AudioData
-from src.audio.wav import FlattenWavIterator
-from src.constants import MODEL_WINDOW_LENGTH, SPECTROGRAM_HEIGHT, SPECTROGRAM_WIDTH, \
-    DATABASE_PATH, DATABASE_OUT_NAME, DATABASE_CUT_ITERATOR, SPEAKER_CLASSES, \
-    DATABASE_ANNOTATIONS_PATH
-from src.pipelines.audio_cleaner import AudioCleaner
-from src.pipelines.audio_normalizer import AudioNormalizer
-from src.pipelines.spectrogram_generator import SpectrogramGenerator
-=======
-from src.audio import normalize, denoise, detect_speech
-from src.audio.spectrogram import gen_mel_spectrogram
 from src.audio.wav import FlattenWavIterator, AudioDataIterator
 from src.constants import MODEL_WINDOW_LENGTH, SPECTROGRAM_HEIGHT, SPECTROGRAM_WIDTH, \
     DATABASE_PATH, DATABASE_OUT_NAME, DATABASE_CUT_ITERATOR, SPEAKER_CLASSES, \
     DATABASE_ANNOTATIONS_PATH, NORMALIZATION_TYPE, DATABASE_NAME
->>>>>>> 20e14122
+from src.pipelines.audio_cleaner import AudioCleaner
+from src.pipelines.audio_normalizer import AudioNormalizer
+from src.pipelines.spectrogram_generator import SpectrogramGenerator
 
 
 def main() -> None:
@@ -65,16 +54,9 @@
                     if not detect_speech.is_speech(audio_data.audio_signal):
                         continue
 
-<<<<<<< HEAD
-                    audio_data = AudioCleaner.denoise(audio_data, sr)
-                    audio_data = AudioNormalizer.normalize(audio_data, sr,
-                                                     src.constants.NormalizationType.MEAN_VARIANCE)
-                    spectrogram = SpectrogramGenerator.gen_mel_spectrogram(audio_data, int(sr),
-=======
-                    audio_data = denoise.denoise(audio_data)
-                    audio_data = normalize.normalize(audio_data, NORMALIZATION_TYPE)
-                    spectrogram = gen_mel_spectrogram(audio_data,
->>>>>>> 20e14122
+                    audio_data = AudioCleaner.denoise(audio_data)
+                    audio_data = AudioNormalizer.normalize(audio_data, NORMALIZATION_TYPE)
+                    spectrogram = SpectrogramGenerator.gen_mel_spectrogram(audio_data,
                                                       width=SPECTROGRAM_WIDTH,
                                                       height=SPECTROGRAM_HEIGHT)
 
