"""
Author: Jakub Lisowski, Tomasz Mycielski, 2024

Simple class providing a simple validation method
"""
import numpy as np
import pandas as pd
from sklearn.preprocessing import LabelEncoder
from tabulate import tabulate
from torch import Tensor

class Validator:
    """
    Class providing a simple validation

    Class keeps track of predictions, then calculates macro-F1 and accuracy scores
    """

    _results: pd.DataFrame

    def __init__(self, le: LabelEncoder = None) -> None:
        """
        Method initializing the validation
        """
        if le is None:
            classes = [0, 1]
        else:
            classes = le.classes_

        self.le = le
        self._results = pd.DataFrame(0, columns=classes, index=classes, dtype='int64')

    def validate(self, predictions: Tensor, target: Tensor) -> None:
        """
        Method saving the results of the validation
        """
        if self.le is None:
            for response, answer in zip(predictions, target):
                self._results.loc[answer.item(), response.argmax(-1).item()] += 1
        else:
            for response, answer in zip(predictions, target):
<<<<<<< HEAD
                loc = tuple(le.inverse_transform((answer.item(), response.argmax(-1).item())))
=======
                loc = tuple(self.le.inverse_transform((answer.item(), response.argmax(0).item())))
>>>>>>> 51957768
                self._results.loc[loc] += 1

    def get_f1_score(self) -> float | None:
        """
        Method returning F1 score if the validator classes are `[negative, positive]`
        """
        if (len(self._results.columns) == 2 and
                (self._results.columns == [0, 1]).all()):
            return 2 * self._results[1][1] / (
                    2 * self._results[1][1] + self._results[0][1] + self._results[1][0])
        return None

    def get_macro_f1(self) -> float:
        """
        Method calculating macro F1 score
        """
        macro_f1 = 0
        for i in self._results:
            numerator = 2 * self._results[i][i]
            # fn + fp + 2tp of a class is the sum of its row + sum of its column
            denominator = self._results.sum(axis=0)[i] + self._results.sum(axis=1)[i]
            macro_f1 += numerator / denominator
        return macro_f1 / len(self._results)

    def get_accuracy(self) -> float:
        """
        Method calculating overall accuracy
        """
        return np.diag(self._results).sum() / self._results.values.sum()

    def get_results_str(self) -> str:
        """
        Method returning the results as a string
        """

        f1 = self.get_f1_score()
        if not f1:
            f1 = 'N/A'

        table = tabulate(self._results,
                         ['Pred. ' + str(i) for i in self._results.columns],
                         tablefmt='heavy_grid')
        return f'''{table}

Accuracy: {self.get_accuracy()}
F1 score: {f1}
Macro F1: {self.get_macro_f1()}
'''

    def display_results(self) -> None:
        """
        Method displaying the results
        """

        print(self.get_results_str())

    def __add__(self, b: 'Validator') -> 'Validator':
        out = Validator()
        out._results = self._results + b._results
        return out<|MERGE_RESOLUTION|>--- conflicted
+++ resolved
@@ -36,14 +36,10 @@
         """
         if self.le is None:
             for response, answer in zip(predictions, target):
-                self._results.loc[answer.item(), response.argmax(-1).item()] += 1
+                self._results.loc[answer.item(), response.argmax(0).item()] += 1
         else:
             for response, answer in zip(predictions, target):
-<<<<<<< HEAD
-                loc = tuple(le.inverse_transform((answer.item(), response.argmax(-1).item())))
-=======
                 loc = tuple(self.le.inverse_transform((answer.item(), response.argmax(0).item())))
->>>>>>> 51957768
                 self._results.loc[loc] += 1
 
     def get_f1_score(self) -> float | None:
