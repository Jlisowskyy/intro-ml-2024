"""
Author: Tomasz Mycielski, 2024

Implementation of the CNN
"""
import torch
import torch.nn.functional as tnnf
from torch import nn
from torchsummary import summary

from src.constants import SPECTROGRAM_WIDTH, SPECTROGRAM_HEIGHT


class BasicCNN(nn.Module):
    """
    Simplified CNN with two layers
    """
    def __init__(self):
        super().__init__()
        self.conv1 = nn.Conv2d(3, 6, 5)
        self.pool = nn.MaxPool2d(2, 2)
        self.conv2 = nn.Conv2d(6, 16, 5)
        self.fc1 = nn.Linear(111744, 128)
        self.fc2 = nn.Linear(128, 84)
        self.fc3 = nn.Linear(84, 2)


    def forward(self, x):
        """
        Data processing method
        """
        x = self.pool(tnnf.relu(self.conv1(x)))
        x = self.pool(tnnf.relu(self.conv2(x)))
        x = torch.flatten(x, 1) # flatten all dimensions except batch
        x = tnnf.relu(self.fc1(x))
        x = tnnf.relu(self.fc2(x))
        x = self.fc3(x)
        return x


if __name__ == '__main__':
<<<<<<< HEAD
    PNG_NUM_COLORS = 3

    cnn = BasicCNN().to('cuda')
    summary(cnn, (PNG_NUM_COLORS, SPECTROGRAM_HEIGHT, SPECTROGRAM_WIDTH))
=======
    cnn = BasicCNN().to('cuda')
    summary(cnn, (3, 300, 400))
>>>>>>> 89fb83ef
<|MERGE_RESOLUTION|>--- conflicted
+++ resolved
@@ -39,12 +39,7 @@
 
 
 if __name__ == '__main__':
-<<<<<<< HEAD
     PNG_NUM_COLORS = 3
 
     cnn = BasicCNN().to('cuda')
     summary(cnn, (PNG_NUM_COLORS, SPECTROGRAM_HEIGHT, SPECTROGRAM_WIDTH))
-=======
-    cnn = BasicCNN().to('cuda')
-    summary(cnn, (3, 300, 400))
->>>>>>> 89fb83ef
