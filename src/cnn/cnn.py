"""
Author: Tomasz Mycielski, 2024

Implementation of the CNN
"""
import torch
import torch.nn.functional as tnnf
from torch import nn

from src.audio.audio_data import AudioData
from src.audio.denoise import denoise
from src.audio.normalize import normalize
from src.audio.spectrogram import gen_mel_spectrogram
from src.constants import NORMALIZATION_TYPE, SPECTROGRAM_WIDTH, SPECTROGRAM_HEIGHT


class BaseCNN(nn.Module):
    """
    Base class defining the CNN model functionality.
    """

    def classify(self, audio_data: AudioData) -> int:
        """
        Classify audio data using the provided CNN model.

        Args:
            data (AudioData): The audio data to classify.
            model (BasicCNN): The CNN model used for classification.

        Returns:
            int: user's class.
        """

        sr = audio_data.sample_rate
        chunk = audio_data.audio_signal
        chunk = denoise(chunk, sr)
        chunk = normalize(chunk, sr, NORMALIZATION_TYPE)
        spectrogram = gen_mel_spectrogram(chunk, int(sr),
                                          width=SPECTROGRAM_WIDTH,
                                          height=SPECTROGRAM_HEIGHT)
        tens = torch.from_numpy(spectrogram).type(torch.float32)
        tens = torch.rot90(tens, dims=(0, 2))
        tens = tens[None, :, :, :]

        if torch.cuda.is_available():
            device = 'cuda'
        else:
            device = 'cpu'
        tens.to(device)

        with torch.no_grad():
            prediction = self(tens)
        return prediction[0].argmax(0).item()

    @classmethod
    def load_model(cls, model_file_path: str) -> 'BaseCNN':
        """
        Load a pre-trained CNN model from the specified file path.

        This function initializes an instance of the calling class and loads the
        trained parameters
        Args:
            model_file_path (str): The file path to the saved model weights (state_dict).

        Returns:
            BaseCNN: An instance of the calling class with loaded weights,
            ready for inference.
        """
        device = 'cuda' if torch.cuda.is_available() else 'cpu'

        cnn = cls()
        cnn.load_state_dict(torch.load(model_file_path, map_location=torch.device(device),
                                       weights_only=True))
        cnn.eval()
        return cnn


class BasicCNN(BaseCNN):
    """
    Simplified CNN with two layers
    """
<<<<<<< HEAD

    def __init__(self) -> None:
=======
    def __init__(self, class_count=2):
>>>>>>> 219f8819
        super().__init__()
        self.conv1 = nn.Conv2d(3, 6, 5)
        self.pool = nn.MaxPool2d(2, 2)
        self.conv2 = nn.Conv2d(6, 16, 5)
        self.fc1 = nn.Linear(111744, 128)
        self.fc2 = nn.Linear(128, 84)
        self.fc3 = nn.Linear(84, class_count)

    def forward(self, x: torch.Tensor) -> torch.Tensor:
        """
        Data processing method
        """
        x = self.pool(tnnf.relu(self.conv1(x)))
        x = self.pool(tnnf.relu(self.conv2(x)))
        x = torch.flatten(x, 1) # flatten all dimensions except batch
        x = tnnf.relu(self.fc1(x))
        x = tnnf.relu(self.fc2(x))
        x = self.fc3(x)
        return x
   <|MERGE_RESOLUTION|>--- conflicted
+++ resolved
@@ -79,12 +79,8 @@
     """
     Simplified CNN with two layers
     """
-<<<<<<< HEAD
 
-    def __init__(self) -> None:
-=======
     def __init__(self, class_count=2):
->>>>>>> 219f8819
         super().__init__()
         self.conv1 = nn.Conv2d(3, 6, 5)
         self.pool = nn.MaxPool2d(2, 2)
