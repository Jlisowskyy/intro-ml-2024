--- conflicted
+++ resolved
@@ -233,10 +233,5 @@
               validate_dataloader, dataset.get_encoder())
 
         now = datetime.now().strftime('%Y-%m-%dT%H:%M')
-<<<<<<< HEAD
         torch.save(cnn.state_dict(), f'cnn_{seed}_{now}.pth')
-        test(cnn, test_dataloader, device, dataset.get_encoder())
-=======
-        torch.save(cnn.state_dict(), f'{MODELS_DIR}/cnn_{seed}_{now}.pth')
-        test(cnn, test_dataloader, device, dataset.get_labels())
->>>>>>> ba4126e6
+        test(cnn, test_dataloader, device, dataset.get_encoder())