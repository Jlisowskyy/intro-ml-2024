--- conflicted
+++ resolved
@@ -14,15 +14,12 @@
 
 from src.cnn.cnn import BasicCNN
 from src.cnn.loadset import DAPSDataset
-from src.cnn.validator import Validator
 from src.constants import TRAINING_TRAIN_BATCH_SIZE, TRAINING_TEST_BATCH_SIZE, \
     TRAINING_EPOCHS, TRAINING_LEARNING_RATES, TRAINING_VALIDATION_SET_SIZE, \
     TRAINING_TRAIN_SET_SIZE, TRAINING_TEST_SET_SIZE, TRAINING_MOMENTUM, DATABASE_ANNOTATIONS_PATH, \
     DATABASE_OUT_PATH, TRAINING_VALIDATION_BATCH_SIZE
-<<<<<<< HEAD
-=======
-from src.validation.validator import Validator
->>>>>>> 219f8819
+
+from src.cnn.validator import Validator
 
 
 def train_single_epoch(
