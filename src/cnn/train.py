"""
Author: Tomasz Mycielski

Module featuring training functions plus a training setup
"""
from datetime import datetime

import torch
from torch import nn
from torch.optim.optimizer import Optimizer
from torch.utils.data import DataLoader
from tqdm import tqdm  # for the progress bar

<<<<<<< HEAD
from src.cnn.cnn import BasicCNN
from src.cnn.loadset import DAPSDataset
from src.constants import TRAINING_BATCH_SIZE, TRAINING_EPOCHS, TRAINING_LEARNING_RATES, \
    TRAINING_TRAIN_SET_SIZE, TRAINING_TEST_SET_SIZE, TRAINING_MOMENTUM
=======
from .cnn import BasicCNN
from .loadset import DAPSDataset

BATCH_SIZE = 128
EPOCHS = 10
LEARNING_RATES = [0.001]
>>>>>>> 89fb83ef


def train_single_epoch(
        model: nn.Module,
        data_loader: DataLoader,
        loss_fn: nn.Module,
        optim: Optimizer,
        device: str
) -> None:
    """
    Method training `model` a single iteration with the data provided

    Parameters
    ----------
    model: :class:`torch.nn.Module`
        Model to train
    
    data_loader: :class:`torch.utils.data.DataLoader`
        Dataloader to feed the model

    loss_fn: :class:`torch.nn.Module`
        Loss criterion
        
    optim: :class:`torch.optim.optimizer.Optimizer`
        Optimization criterion

    device: :class:`str`
        Can be either 'cuda' or 'cpu', set device for pytorch
    """

    loss = None
    for input_data, target in tqdm(data_loader, colour='blue'):
        input_data, target = input_data.to(device), target.to(device)

        # calculate loss
        prediction = model(input_data)
        loss = loss_fn(prediction, target)

        # back propagate error and update weights
        optim.zero_grad()
        loss.backward()
        optim.step()

    if loss is not None:
        print(f"loss: {loss.item()}")


def train(model: nn.Module, data_loader: DataLoader, loss_fn: nn.Module, optim: Optimizer,
          device: str,
          epochs: int) -> None:
    """
    Method training `model` a set amount of epochs, outputting loss every iteration

    Parameters
    ----------
    model: :class:`torch.nn.Module`
        Model to train
    
    data_loader: :class:`torch.utils.data.DataLoader`
        Dataloader to feed the model

    loss_fn: :class:`torch.nn.Module`
        Loss criterion
        
    optim: :class:`torch.optim.optimizer.Optimizer`
        Optimization criterion

    device: :class:`str`
        Can be either 'cuda' or 'cpu', set device for pytorch

    epochs: :class:`int`
        set amount of epochs to train the model
    """

    for i in range(epochs):
        print(f"Epoch {i+1}")
        train_single_epoch(model, data_loader, loss_fn, optim, device)
        # # backup for longer training sessions
        # torch.save(model.state_dict(), f'model_epoch_{i+1}_backup.pth')
    print("Finished training")


def validate(model: nn.Module, data_loader: DataLoader, device: str = 'cpu'):
    """
    Validates binary classification `model`
    Prints results including TP/FP/FN/TN, accuracy and F1 score to stdout

    Parameters
    ----------
    model: :class:`torch.nn.Module`
        Model to train
    
    data_loader: :class:`torch.utils.data.DataLoader`
        Dataloader to feed the model

    device: :class:`str`
        Can be either 'cuda' or 'cpu', set device for pytorch
    """
    results = [[0, 0], [0, 0]]
    model.eval()
    with torch.no_grad():
        for input_data, target in tqdm(data_loader, colour='green'):
            input_data = input_data.to(device)
            predictions = model(input_data)
            predicted_index = predictions[0].argmax(0).item()
            target = target.item()
            results[predicted_index][target] += 1
    f1 = 2 * results[1][1]/(2*results[1][1] + results[0][1] + results[1][0])
    # macro F1 score which assumes that both classes are positive
    macrof1 = (results[1][1]/(2*results[1][1] + results[0][1] + results[1][0]) +
               results[0][0]/(2*results[0][0] + results[0][1] + results[1][0]))
    print(f'''True Positive: {results[1][1]}
False Positive: {results[1][0]}
False Negative: {results[0][1]}
True Negative: {results[0][0]}

Accuracy: {(results[1][1] + results[0][0]) / (sum(results[0]) + sum(results[1]))}
F1 score: {f1}
Macro F1: {macrof1}''')
    model.train()


if __name__ == '__main__':
    if torch.cuda.is_available():
        DEVICE = 'cuda'
    else:
        DEVICE = 'cpu'
    print(f'Using {DEVICE}')

    dataset = DAPSDataset(
        './annotations.csv',
        './datasets/daps_split_spectro/',
        DEVICE
    )

    train_dataset, test_dataset = (
        torch.utils.data.random_split(dataset, [TRAINING_TRAIN_SET_SIZE,
                                                TRAINING_TEST_SET_SIZE]))

    train_dataloader = DataLoader(train_dataset, batch_size=TRAINING_BATCH_SIZE)
    test_dataloader = DataLoader(test_dataset, batch_size=1)

<<<<<<< HEAD
    for index, learning_rate in enumerate(TRAINING_LEARNING_RATES):
=======
    for index, learning_rate in enumerate(LEARNING_RATES):
>>>>>>> 89fb83ef
        cnn = BasicCNN().to(DEVICE)
        print(cnn)

        loss_function = nn.CrossEntropyLoss()
        optimiser = torch.optim.SGD(cnn.parameters(), lr=learning_rate, momentum=TRAINING_MOMENTUM)

<<<<<<< HEAD
        train(cnn, train_dataloader, loss_function, optimiser, DEVICE, TRAINING_EPOCHS)
=======
        train(cnn, train_dataloader, loss_function, optimiser, DEVICE, EPOCHS)
>>>>>>> 89fb83ef
        now = datetime.now().strftime('%Y-%m-%dT%H:%M')
        torch.save(cnn.state_dict(), f'cnn_{now}.pth')
        validate(cnn, test_dataloader, DEVICE)<|MERGE_RESOLUTION|>--- conflicted
+++ resolved
@@ -11,20 +11,10 @@
 from torch.utils.data import DataLoader
 from tqdm import tqdm  # for the progress bar
 
-<<<<<<< HEAD
 from src.cnn.cnn import BasicCNN
 from src.cnn.loadset import DAPSDataset
 from src.constants import TRAINING_BATCH_SIZE, TRAINING_EPOCHS, TRAINING_LEARNING_RATES, \
     TRAINING_TRAIN_SET_SIZE, TRAINING_TEST_SET_SIZE, TRAINING_MOMENTUM
-=======
-from .cnn import BasicCNN
-from .loadset import DAPSDataset
-
-BATCH_SIZE = 128
-EPOCHS = 10
-LEARNING_RATES = [0.001]
->>>>>>> 89fb83ef
-
 
 def train_single_epoch(
         model: nn.Module,
@@ -166,22 +156,16 @@
     train_dataloader = DataLoader(train_dataset, batch_size=TRAINING_BATCH_SIZE)
     test_dataloader = DataLoader(test_dataset, batch_size=1)
 
-<<<<<<< HEAD
     for index, learning_rate in enumerate(TRAINING_LEARNING_RATES):
-=======
-    for index, learning_rate in enumerate(LEARNING_RATES):
->>>>>>> 89fb83ef
+
         cnn = BasicCNN().to(DEVICE)
         print(cnn)
 
         loss_function = nn.CrossEntropyLoss()
         optimiser = torch.optim.SGD(cnn.parameters(), lr=learning_rate, momentum=TRAINING_MOMENTUM)
 
-<<<<<<< HEAD
         train(cnn, train_dataloader, loss_function, optimiser, DEVICE, TRAINING_EPOCHS)
-=======
-        train(cnn, train_dataloader, loss_function, optimiser, DEVICE, EPOCHS)
->>>>>>> 89fb83ef
+
         now = datetime.now().strftime('%Y-%m-%dT%H:%M')
         torch.save(cnn.state_dict(), f'cnn_{now}.pth')
         validate(cnn, test_dataloader, DEVICE)