--- conflicted
+++ resolved
@@ -7,10 +7,7 @@
 from fastapi.responses import HTMLResponse
 
 from src.frontend.models import ModelResponse
-<<<<<<< HEAD
-=======
 from src.utils.logger import get_fastapi_logger
->>>>>>> d0bc3e92
 
 app = FastAPI()
 
