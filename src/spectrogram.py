"""
<<<<<<< HEAD
File for generating spectrogram
"""
=======
Module generating spectrogram data
"""
import os
>>>>>>> 6e21b8a3
from io import BytesIO
import numpy as np
import matplotlib.pyplot as plt
import librosa
import librosa.display
from PIL import Image


<<<<<<< HEAD

def gen_spectrogram(audio_data:np.array, sample_rate:int,
                    show_axis:bool=False, width:int=400, height:int=300) -> np.array:
    """
    Function generates mel-frequency spectrogram based on audio data. Audio data is a numpy array. 
    It retrurns numpy array that represents - 
    image of spectrogram.
    It uses Mel scale, which is more aligned with human hearing perception. This makes it effective 
    for speech or voice-based tasks.
    Mel scale emphasizes the lower frequencies where most of the speech information resides while 
    compressing the higher frequencies.
    This makes Mel spectrogram efficient for voice recognition and voice detection and emotion 
    detection.
    It underline sounds that human ear hears.
    Mel-frequency scale, which is a linear frequency space below 1000 Hz and a logarithmic space 
    above 1000 Hz.
    
    Example use:
    import soundfile as sf
    audio_file_path="C:/Users/pietr/Documents/studia/machine learning/projekt/cutted_audios
        /class0/f2_script1_ipad_office1_5000.wav"
    audio_data, sample_rate = sf.read(audio_file_path)
    spectrogram=gen_spectrogram(audio_data, sample_rate)
    save_spectogram(spectrogram,"./spectrogram.png")
    """
    dpi = 100
    fmax = 8000
    s = librosa.feature.melspectrogram(y=audio_data, sr=sample_rate,
                                       n_fft=4096, hop_length=512, n_mels=512, fmax=fmax)
    s_db = librosa.power_to_db(s, ref=np.max)

    fig, ax = plt.subplots(figsize=(width / dpi, height / dpi), dpi=dpi)
=======
def gen_spectrogram(audio_data: np.array, sample_rate, save_to_file=True,
                    save_path="./image_spectrograms/spectrogram.png",
                    show_axis=False, width=400, height=300):
    """
    Function generates mel-frequency spectrogram based on audio data.
    It returns a numpy array that represents - image of spectrogram.
    It uses Mel scale, which is more aligned with human hearing perception.
    This makes it effective for speech or voice-based tasks.
    Mel scale emphasizes the lower frequencies where most of the speech
    information resides while compressing the higher frequencies.
    This makes Mel spectrogram efficient for voice recognition
    and voice & emotion detection.
    It underlines sounds that human ears can hear.
    Mel-frequency scale, which is a linear frequency space below 1000 Hz
    and a logarithmic space above 1000 Hz.
    """
    dpi = 100
    fmax = 8000

    # Generate Mel spectrogram
    s = librosa.feature.melspectrogram(y=audio_data,
                                       sr=sample_rate,
                                       n_fft=4096, hop_length=512,
                                       n_mels=512, fmax=fmax)
    s_db = librosa.power_to_db(s, ref=np.max)

    # Set figure size in inches (for the given width and height in pixels)
    width_in_inches = width / dpi
    height_in_inches = height / dpi
    fig, ax = plt.subplots(figsize=(width_in_inches, height_in_inches),
                           dpi=dpi)
>>>>>>> 6e21b8a3

    if show_axis:
        img = librosa.display.specshow(s_db, sr=sample_rate, fmax=fmax,
                                       x_axis='time', y_axis='mel', ax=ax)
        plt.colorbar(img, format='%+2.0f dB')
        plt.title('Mel-Frequency Spectrogram')
    else:
        img = librosa.display.specshow(s_db, sr=sample_rate, fmax=fmax, ax=ax)
        plt.axis('off')
        plt.tight_layout(pad=0)
        plt.subplots_adjust(left=0, right=1, top=1, bottom=0)

    buf = BytesIO()
    fig.savefig(buf, format='png', bbox_inches='tight', pad_inches=0)
    buf.seek(0)

    image = Image.open(buf).convert('RGB')
    image_array = np.array(image)

    buf.close()
    plt.close(fig)

    return image_array

<<<<<<< HEAD
def save_spectogram(spectrogram, file_path):
    """
    Saves spectrogram to file
    """
    plt.imshow(spectrogram)
    plt.axis('off')
    plt.savefig(file_path, bbox_inches='tight', pad_inches=0)
    
=======

def save_figure(file_name):
    """
    # TODO
    """
    output_directory = './image_spectrogram/spectrograms_nmels'
    if not os.path.exists(output_directory):
        os.makedirs(output_directory)
    output_file_path = os.path.join(output_directory, file_name)  # noqa: F841, E501 pylint: disable=W0612
>>>>>>> 6e21b8a3
<|MERGE_RESOLUTION|>--- conflicted
+++ resolved
@@ -1,12 +1,7 @@
 """
-<<<<<<< HEAD
-File for generating spectrogram
-"""
-=======
 Module generating spectrogram data
 """
-import os
->>>>>>> 6e21b8a3
+
 from io import BytesIO
 import numpy as np
 import matplotlib.pyplot as plt
@@ -15,7 +10,7 @@
 from PIL import Image
 
 
-<<<<<<< HEAD
+
 
 def gen_spectrogram(audio_data:np.array, sample_rate:int,
                     show_axis:bool=False, width:int=400, height:int=300) -> np.array:
@@ -48,39 +43,7 @@
     s_db = librosa.power_to_db(s, ref=np.max)
 
     fig, ax = plt.subplots(figsize=(width / dpi, height / dpi), dpi=dpi)
-=======
-def gen_spectrogram(audio_data: np.array, sample_rate, save_to_file=True,
-                    save_path="./image_spectrograms/spectrogram.png",
-                    show_axis=False, width=400, height=300):
-    """
-    Function generates mel-frequency spectrogram based on audio data.
-    It returns a numpy array that represents - image of spectrogram.
-    It uses Mel scale, which is more aligned with human hearing perception.
-    This makes it effective for speech or voice-based tasks.
-    Mel scale emphasizes the lower frequencies where most of the speech
-    information resides while compressing the higher frequencies.
-    This makes Mel spectrogram efficient for voice recognition
-    and voice & emotion detection.
-    It underlines sounds that human ears can hear.
-    Mel-frequency scale, which is a linear frequency space below 1000 Hz
-    and a logarithmic space above 1000 Hz.
-    """
-    dpi = 100
-    fmax = 8000
 
-    # Generate Mel spectrogram
-    s = librosa.feature.melspectrogram(y=audio_data,
-                                       sr=sample_rate,
-                                       n_fft=4096, hop_length=512,
-                                       n_mels=512, fmax=fmax)
-    s_db = librosa.power_to_db(s, ref=np.max)
-
-    # Set figure size in inches (for the given width and height in pixels)
-    width_in_inches = width / dpi
-    height_in_inches = height / dpi
-    fig, ax = plt.subplots(figsize=(width_in_inches, height_in_inches),
-                           dpi=dpi)
->>>>>>> 6e21b8a3
 
     if show_axis:
         img = librosa.display.specshow(s_db, sr=sample_rate, fmax=fmax,
@@ -105,7 +68,7 @@
 
     return image_array
 
-<<<<<<< HEAD
+
 def save_spectogram(spectrogram, file_path):
     """
     Saves spectrogram to file
@@ -114,14 +77,3 @@
     plt.axis('off')
     plt.savefig(file_path, bbox_inches='tight', pad_inches=0)
     
-=======
-
-def save_figure(file_name):
-    """
-    # TODO
-    """
-    output_directory = './image_spectrogram/spectrograms_nmels'
-    if not os.path.exists(output_directory):
-        os.makedirs(output_directory)
-    output_file_path = os.path.join(output_directory, file_name)  # noqa: F841, E501 pylint: disable=W0612
->>>>>>> 6e21b8a3
