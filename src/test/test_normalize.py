"""
Author: Łukasz Kryczka, 2024

Test cases for the normalization module.
Tests the mean-variance normalization and PCEN using WAV file input.
"""

from pathlib import Path

import matplotlib.pyplot as plt
import numpy as np
import soundfile as sf
from scipy.signal import spectrogram

<<<<<<< HEAD
from src.pipelines.audio_normalizer import AudioNormalizer
=======
from src.audio.audio_data import AudioData
from src.audio.normalize import mean_variance_normalization, pcen_normalization

# Define paths
TEST_DATA_PATH = (
    str(Path.resolve(Path(f'{__file__}/../test_data/f2_script1_ipad_office1_35000.wav'))))

>>>>>>> 20e14122

def load_audio_file(file_path: str) -> tuple[np.ndarray, int]:
    """
    Load an audio file and return the audio data and sample rate.

    :param file_path: Path to the audio file
    :return: Tuple of (audio_data, sample_rate)
    """
    audio_data, sample_rate = sf.read(file_path)
    return audio_data, sample_rate


def plot_spectrograms(original: np.ndarray,
                      normalized: np.ndarray,
                      sample_rate: int,
                      title: str) -> None:
    """
    Plot spectrograms of original and normalized signals side by side.

    :param original: Original signal
    :param normalized: Normalized signal
    :param sample_rate: Sample rate of the signals
    :param title: Title for the plot
    """
    fig, (ax1, ax2) = plt.subplots(1, 2, figsize=(15, 5))

    # Original spectrogram
    freqs1, times1, sxx1 = spectrogram(original, fs=sample_rate, nperseg=256)
    pcm1 = ax1.pcolormesh(times1, freqs1, 10 * np.log10(sxx1), shading='gouraud')
    ax1.set_ylabel('Frequency [Hz]')
    ax1.set_xlabel('Time [s]')
    ax1.set_title('Original Signal')
    fig.colorbar(pcm1, ax=ax1, label='Power [dB]')

    # Normalized spectrogram
    freqs2, times2, sxx2 = spectrogram(normalized, fs=sample_rate, nperseg=256)
    pcm2 = ax2.pcolormesh(times2, freqs2, 10 * np.log10(sxx2), shading='gouraud')
    ax2.set_ylabel('Frequency [Hz]')
    ax2.set_xlabel('Time [s]')
    ax2.set_title('Normalized Signal')
    fig.colorbar(pcm2, ax=ax2, label='Power [dB]')

    plt.suptitle(title)
    plt.tight_layout()
    plt.show()


def manual_test_mean_variance_normalization() -> None:
    """
    Test that mean and variance normalization results in a signal with mean ~0 and std ~1.
    """
    audio_data, sample_rate = load_audio_file(TEST_DATA_PATH)
    audio_data = AudioData(audio_data, sample_rate)
    normalized_wave = mean_variance_normalization(audio_data)

<<<<<<< HEAD
    sample_rate = 44100
    duration = 1.0
    freq = 1000

    sine_wave = generate_sine_wave(freq, duration, sample_rate)
    normalized_wave = AudioNormalizer.mean_variance_normalization(sine_wave)

    mean = np.mean(normalized_wave)
    std = np.std(normalized_wave)
=======
    mean = np.mean(normalized_wave.audio_signal)
    std = np.std(normalized_wave.audio_signal)
>>>>>>> 20e14122

    assert np.isclose(mean, 0, atol=0.01), f"Mean is not close to 0: {mean}"
    assert np.isclose(std, 1, atol=0.01), f"Standard deviation is not close to 1: {std}"

    plot_spectrograms(
        audio_data.audio_signal,
        normalized_wave.audio_signal,
        sample_rate,
        'Mean-Variance Normalization Comparison'
    )


def manual_test_pcen_normalization() -> None:
    """
    Test that PCEN normalization applies dynamic range compression.
    """
    audio_data, sample_rate = load_audio_file(TEST_DATA_PATH)
    audio_data = AudioData(audio_data, sample_rate)
    normalized_wave = pcen_normalization(audio_data)

    plot_spectrograms(
        audio_data.audio_signal,
        normalized_wave.audio_signal,
        sample_rate,
        'PCEN Normalization Comparison'
    )

<<<<<<< HEAD
    sine_wave = generate_sine_wave(freq, duration, sample_rate)
    normalized_wave = AudioNormalizer.pcen_normalization(sine_wave, sample_rate)

    freqs, times, sxx = spectrogram(normalized_wave, fs=sample_rate, nperseg=256)
    plt.pcolormesh(times, freqs, 10 * np.log10(sxx), shading='gouraud')
    plt.ylabel('Frequency [Hz]')
    plt.xlabel('Time [s]')
    plt.title('Spectrogram after PCEN Normalization - Manual Check')
    plt.show()


# Test for CMVN Normalization
def manual_test_cmvn_normalization() -> None:
    """
    Test that CMVN normalization results in cepstral coefficients with mean ~0 and std ~1.
    """

    sample_rate = 44100
    duration = 1.0
    freq = 1000

    sine_wave = generate_sine_wave(freq, duration, sample_rate)
    normalized_wave = AudioNormalizer.cmvn_normalization(sine_wave, sample_rate)

    mfccs = librosa.feature.mfcc(y=normalized_wave, sr=sample_rate, n_mfcc=13)
    mfccs_mean = np.mean(mfccs, axis=1)
    mfccs_std = np.std(mfccs, axis=1)

    # Skip the first two coefficients as the first one is the energy and
    # the second one is the delta energy and both are expected to be non-zero
    assert np.allclose(mfccs_mean[2:], 0, atol=0.12), \
        f"Mean of cepstral coefficients is not close to 0: {mfccs_mean[2:]}"
    # Allow a larger tolerance for the standard deviation
    # (The not normalized signal has std of order 5e2, and the normalization is not perfect)
    assert np.allclose(mfccs_std, 1, atol=0.80), \
        f"Standard deviation of cepstral coefficients is not close to 1: {mfccs_std}"

    freqs, times, sxx = spectrogram(normalized_wave, fs=sample_rate, nperseg=256)
    plt.pcolormesh(times, freqs, 10 * np.log10(sxx), shading='gouraud')
    plt.ylabel('Frequency [Hz]')
    plt.xlabel('Time [s]')
    plt.title('Spectrogram after CMVN Normalization - Manual Check')
    plt.show()


# Running all tests
=======

>>>>>>> 20e14122
def manual_test() -> None:
    """
    Run all the tests
    """
    manual_test_mean_variance_normalization()
    manual_test_pcen_normalization()<|MERGE_RESOLUTION|>--- conflicted
+++ resolved
@@ -12,17 +12,13 @@
 import soundfile as sf
 from scipy.signal import spectrogram
 
-<<<<<<< HEAD
+from src.audio.audio_data import AudioData
 from src.pipelines.audio_normalizer import AudioNormalizer
-=======
-from src.audio.audio_data import AudioData
-from src.audio.normalize import mean_variance_normalization, pcen_normalization
 
 # Define paths
 TEST_DATA_PATH = (
     str(Path.resolve(Path(f'{__file__}/../test_data/f2_script1_ipad_office1_35000.wav'))))
 
->>>>>>> 20e14122
 
 def load_audio_file(file_path: str) -> tuple[np.ndarray, int]:
     """
@@ -76,22 +72,10 @@
     """
     audio_data, sample_rate = load_audio_file(TEST_DATA_PATH)
     audio_data = AudioData(audio_data, sample_rate)
-    normalized_wave = mean_variance_normalization(audio_data)
+    normalized_wave = AudioNormalizer.mean_variance_normalization(audio_data)
 
-<<<<<<< HEAD
-    sample_rate = 44100
-    duration = 1.0
-    freq = 1000
-
-    sine_wave = generate_sine_wave(freq, duration, sample_rate)
-    normalized_wave = AudioNormalizer.mean_variance_normalization(sine_wave)
-
-    mean = np.mean(normalized_wave)
-    std = np.std(normalized_wave)
-=======
     mean = np.mean(normalized_wave.audio_signal)
     std = np.std(normalized_wave.audio_signal)
->>>>>>> 20e14122
 
     assert np.isclose(mean, 0, atol=0.01), f"Mean is not close to 0: {mean}"
     assert np.isclose(std, 1, atol=0.01), f"Standard deviation is not close to 1: {std}"
@@ -110,7 +94,7 @@
     """
     audio_data, sample_rate = load_audio_file(TEST_DATA_PATH)
     audio_data = AudioData(audio_data, sample_rate)
-    normalized_wave = pcen_normalization(audio_data)
+    normalized_wave = AudioNormalizer.pcen_normalization(audio_data)
 
     plot_spectrograms(
         audio_data.audio_signal,
@@ -119,56 +103,7 @@
         'PCEN Normalization Comparison'
     )
 
-<<<<<<< HEAD
-    sine_wave = generate_sine_wave(freq, duration, sample_rate)
-    normalized_wave = AudioNormalizer.pcen_normalization(sine_wave, sample_rate)
 
-    freqs, times, sxx = spectrogram(normalized_wave, fs=sample_rate, nperseg=256)
-    plt.pcolormesh(times, freqs, 10 * np.log10(sxx), shading='gouraud')
-    plt.ylabel('Frequency [Hz]')
-    plt.xlabel('Time [s]')
-    plt.title('Spectrogram after PCEN Normalization - Manual Check')
-    plt.show()
-
-
-# Test for CMVN Normalization
-def manual_test_cmvn_normalization() -> None:
-    """
-    Test that CMVN normalization results in cepstral coefficients with mean ~0 and std ~1.
-    """
-
-    sample_rate = 44100
-    duration = 1.0
-    freq = 1000
-
-    sine_wave = generate_sine_wave(freq, duration, sample_rate)
-    normalized_wave = AudioNormalizer.cmvn_normalization(sine_wave, sample_rate)
-
-    mfccs = librosa.feature.mfcc(y=normalized_wave, sr=sample_rate, n_mfcc=13)
-    mfccs_mean = np.mean(mfccs, axis=1)
-    mfccs_std = np.std(mfccs, axis=1)
-
-    # Skip the first two coefficients as the first one is the energy and
-    # the second one is the delta energy and both are expected to be non-zero
-    assert np.allclose(mfccs_mean[2:], 0, atol=0.12), \
-        f"Mean of cepstral coefficients is not close to 0: {mfccs_mean[2:]}"
-    # Allow a larger tolerance for the standard deviation
-    # (The not normalized signal has std of order 5e2, and the normalization is not perfect)
-    assert np.allclose(mfccs_std, 1, atol=0.80), \
-        f"Standard deviation of cepstral coefficients is not close to 1: {mfccs_std}"
-
-    freqs, times, sxx = spectrogram(normalized_wave, fs=sample_rate, nperseg=256)
-    plt.pcolormesh(times, freqs, 10 * np.log10(sxx), shading='gouraud')
-    plt.ylabel('Frequency [Hz]')
-    plt.xlabel('Time [s]')
-    plt.title('Spectrogram after CMVN Normalization - Manual Check')
-    plt.show()
-
-
-# Running all tests
-=======
-
->>>>>>> 20e14122
 def manual_test() -> None:
     """
     Run all the tests
