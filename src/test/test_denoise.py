"""
Author: Łukasz Kryczka, 2024

Test cases for the denoise module.
Currently, tests the basic denoising filter.
"""

import matplotlib.pyplot as plt
import numpy as np
from scipy.io.wavfile import write, read
from scipy.signal import spectrogram

from src.audio.denoise import denoise, DenoiseType


def generate_sine_wave(frequency: int,
                       duration: float,
                       sample_rate: int,
                       amplitude: float = 1.0) -> np.ndarray:
    """
    Generate a sine wave of a given frequency.

    :param frequency: Frequency of the sine wave in Hz
    :param duration: Duration of the signal in seconds
    :param sample_rate: Sample rate (samples per second)
    :param amplitude: Amplitude of the sine wave
    :return: Generated sine wave as a numpy array
    """

    t = np.linspace(0, duration, int(sample_rate * duration), endpoint=False)
    return amplitude * np.sin(2 * np.pi * frequency * t)


def save_wave(file_name: str, data: np.ndarray, sample_rate: int) -> None:
    """
    Save a numpy array as a WAV file.

    :param file_name: File name to save as
    :param data: Audio data
    :param sample_rate: Sample rate of the data
    """

    write(file_name, sample_rate, data)


def load_wave(file_name: str) -> tuple[int, np.ndarray]:
    """
    Load a WAV file and return its sample rate and data.

    :param file_name: File name to load
    :return: Sample rate and audio data as numpy array
    """

    return read(file_name)


# Actual test cases

def test_denoise_basic_low_freq_filtering() -> None:
    """
    Test that frequencies below 50 Hz are reduced by the denoise_basic filter.
    """

    sample_rate = 44100
    duration = 1.0
    low_freq = 20

    sine_wave = generate_sine_wave(low_freq, duration, sample_rate)
    filtered_wave = denoise(sine_wave, sample_rate, DenoiseType.BASIC)

    assert np.max(np.abs(filtered_wave)) < 0.10, "Low frequencies were not properly reduced"


def test_denoise_basic_high_freq_filtering() -> None:
    """
    Test that frequencies above 8500 Hz are reduced by the denoise_basic filter.
    """

    sample_rate = 44100
    duration = 1.0
    high_freq = 16500

    sine_wave = generate_sine_wave(high_freq, duration, sample_rate)
    filtered_wave = denoise(sine_wave, sample_rate, DenoiseType.BASIC)

    assert np.max(np.abs(filtered_wave)) < 0.10, "High frequencies were not properly reduced"


<<<<<<< HEAD
def manual_test_denoise_basic_passband_freq() -> None:
=======
def test_denoise_basic_passband_freq() -> None:
>>>>>>> ad19318c
    """
    Test that frequencies within the passband (100 Hz - 8000 Hz)
    are preserved by the denoise_basic filter.
    """

    sample_rate = 44100
    duration = 1.0
    passband_freq = 2000

    sine_wave = generate_sine_wave(passband_freq, duration, sample_rate)
    filtered_wave = denoise(sine_wave, sample_rate, DenoiseType.BASIC)

    # Before
    freqs, times, sxx = spectrogram(sine_wave, fs=sample_rate, nperseg=256)
    plt.pcolormesh(times, freqs, 10 * np.log10(sxx), shading='gouraud')
    plt.ylabel('Frequency [Hz]')
    plt.xlabel('Time [s]')
    plt.title('Spectrogram before Denoising Passband Frequencies - Manual Check')
    plt.show()

    # After
    freqs, times, sxx = spectrogram(filtered_wave, fs=sample_rate, nperseg=256)
    plt.pcolormesh(times, freqs, 10 * np.log10(sxx), shading='gouraud')
    plt.ylabel('Frequency [Hz]')
    plt.xlabel('Time [s]')
    plt.title('Spectrogram after Denoising Passband Frequencies - Manual Check')
    plt.show()

    # NOTE: Investigate
    # ??? The results are not as expected and surprising

    assert np.allclose(sine_wave, filtered_wave, atol=0.20), \
        "Passband frequencies were not preserved"


<<<<<<< HEAD
def manual_test_denoise_basic_mixed_freq() -> None:
=======
def test_denoise_basic_mixed_freq() -> None:
>>>>>>> ad19318c
    """
    Test that a mixture of frequencies is correctly filtered by the denoise_basic filter.
    """

    sample_rate = 44100
    duration = 1.0
    low_freq = 50
    passband_freq1 = 500
    passband_freq2 = 3000
    high_freq = 12000

    mixed_wave = (generate_sine_wave(low_freq, duration, sample_rate) +
                  generate_sine_wave(passband_freq1, duration, sample_rate) +
                  generate_sine_wave(passband_freq2, duration, sample_rate) +
                  generate_sine_wave(high_freq, duration, sample_rate))

    filtered_wave = denoise(mixed_wave, sample_rate, DenoiseType.BASIC)

    # Manual check of the spectrogram
    freqs, times, sxx = spectrogram(filtered_wave, fs=sample_rate, nperseg=256)
    plt.pcolormesh(times, freqs, 10 * np.log10(sxx), shading='gouraud')
    plt.ylabel('Frequency [Hz]')
    plt.xlabel('Time [s]')
    plt.title('Spectrogram after Denoising Mixed Frequencies - Manual Check')
    plt.show()


# Running all tests
def manual_test() -> None:
    """
    Run all the tests
    """

    manual_test_denoise_basic_passband_freq()
    manual_test_denoise_basic_mixed_freq()<|MERGE_RESOLUTION|>--- conflicted
+++ resolved
@@ -85,12 +85,7 @@
 
     assert np.max(np.abs(filtered_wave)) < 0.10, "High frequencies were not properly reduced"
 
-
-<<<<<<< HEAD
 def manual_test_denoise_basic_passband_freq() -> None:
-=======
-def test_denoise_basic_passband_freq() -> None:
->>>>>>> ad19318c
     """
     Test that frequencies within the passband (100 Hz - 8000 Hz)
     are preserved by the denoise_basic filter.
@@ -125,12 +120,7 @@
     assert np.allclose(sine_wave, filtered_wave, atol=0.20), \
         "Passband frequencies were not preserved"
 
-
-<<<<<<< HEAD
 def manual_test_denoise_basic_mixed_freq() -> None:
-=======
-def test_denoise_basic_mixed_freq() -> None:
->>>>>>> ad19318c
     """
     Test that a mixture of frequencies is correctly filtered by the denoise_basic filter.
     """
