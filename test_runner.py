"""
Author: Jakub Lisowski, 2024

Simple test starting script
"""

import sys
from typing import Callable

import pytest

from src.test import test_validator
from src.test import test_wav
from src.test import test_denoise
<<<<<<< HEAD
from src.test import test_pipeline
=======
from src.test import test_detect_speech
>>>>>>> feae43ba


def run_pytest() -> None:
    """
    Run pytest
    """

    pytest.main(["-v", "src/test"])


TEST_CASES: dict[str, Callable[[], None]] = {
    "wav": test_wav.example_test_run,
    "pytest": run_pytest,
    "validator": test_validator.example_test_run,
    "denoise": test_denoise.example_test_run,
<<<<<<< HEAD
    "pipeline": test_pipeline.example_test_run
=======
    "speech_detection": test_detect_speech.example_test_run
>>>>>>> feae43ba
}


def display_help() -> None:
    """
    Display help message
    """

    print("Usage: python test_runner.py <test_name>")
    print("Available tests:")
    for test_name in TEST_CASES:
        print(f"  {test_name}")


def run_test(test_name: str) -> None:
    """
    Run the test with the given name or display help message if the test is not found
    """

    if test_name in TEST_CASES:
        TEST_CASES[test_name]()
    else:
        display_help()


def main() -> None:
    """
    Program entry point
    """

    if len(sys.argv) != 2:
        display_help()
        sys.exit(1)

    arg = sys.argv[1]

    run_test(arg)


if __name__ == '__main__':
    main()<|MERGE_RESOLUTION|>--- conflicted
+++ resolved
@@ -12,11 +12,8 @@
 from src.test import test_validator
 from src.test import test_wav
 from src.test import test_denoise
-<<<<<<< HEAD
 from src.test import test_pipeline
-=======
 from src.test import test_detect_speech
->>>>>>> feae43ba
 
 
 def run_pytest() -> None:
@@ -32,11 +29,8 @@
     "pytest": run_pytest,
     "validator": test_validator.example_test_run,
     "denoise": test_denoise.example_test_run,
-<<<<<<< HEAD
-    "pipeline": test_pipeline.example_test_run
-=======
+    "pipeline": test_pipeline.example_test_run,
     "speech_detection": test_detect_speech.example_test_run
->>>>>>> feae43ba
 }
 
 
