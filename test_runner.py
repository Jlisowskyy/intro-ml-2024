--- conflicted
+++ resolved
@@ -15,13 +15,8 @@
 from src.test import test_normalize
 from src.test import test_validator
 from src.test import test_wav
-<<<<<<< HEAD
-=======
-from src.test import test_denoise
 from src.test import test_pipeline
 from src.test import test_detect_speech
-
->>>>>>> ad19318c
 
 def run_pytest() -> None:
     """
@@ -34,18 +29,13 @@
 TEST_CASES: dict[str, Callable[[], None]] = {
     "wav": test_wav.manual_test,
     "pytest": run_pytest,
-<<<<<<< HEAD
     "validator": test_validator.manual_test,
     "denoise": test_denoise.manual_test,
     "normalize": test_normalize.manual_test,
     "cut_wav": test_cut_wav.manual_test,
     "cnn": test_cnn.manual_test
-=======
-    "validator": test_validator.example_test_run,
-    "denoise": test_denoise.example_test_run,
     "pipeline": test_pipeline.example_test_run,
     "speech_detection": test_detect_speech.example_test_run
->>>>>>> ad19318c
 }
 
 
